'use strict';

var istanbul = require('browserify-istanbul');

module.exports = function(grunt) {
    var jshintFiles = [
        'index.js',
        'lib/**/*.js',
        '!lib/browser/dist/*.js',
        '!lib/browser/shims/*.js'
    ];

<<<<<<< HEAD
    var jshintFiles = [
        'index.js',
        'lib/**/*.js',
        '!lib/browser/dist/*.js',
        '!lib/browser/shims/*.js'
    ];

=======
>>>>>>> ea111541
    var browserifyFiles = ['lib/api.js'];

    var gruntConfig = {
        less: {
            compile: {
                files: {
                    'lib/dashboard/public/dashboard.css': 'lib/dashboard/src/dashboard.less',
                    'lib/dashboard/public/style/nodecg-defaults.css': 'lib/dashboard/src/nodecg-defaults.less'
                }
            }
        },
        jshint: {
            options: {
                jshintrc: true
            },
            all: jshintFiles
        },
        browserify: {
            dist: {
                files: {
                    './lib/browser/dist/browserifiedApi.min.js': browserifyFiles
                },
                options: {
                    browserifyOptions: {
                        debug: true
                    },
                    plugin: [
                        ['minifyify', {
                            map: '/nodecg-api.map.json',
                            output: 'lib/browser/dist/browserifiedApi.map.json'
                        }]
                    ],
                    transform: [
                        ['aliasify', {
                            aliases: {
                                './logger': './lib/browser/logger',
                                './replicant': './lib/browser/replicant',
                                './config': './lib/browser/config'
                            },
                            verbose: false
                        }],
                        ['envify', {
                            _: 'purge',
                            browser: true
                        }],
                        'brfs'
                    ],
                    ignore: [
                        './lib/server/index.js',
                        './lib/replicator.js',
                        './lib/util.js'
                    ]
                }
            },
            coverage: {
                files: {
                    './lib/browser/dist/browserifiedTestApi.js': browserifyFiles
                },
                options: {
                    browserifyOptions: {
                        debug: true
                    },
                    transform: [
                        ['aliasify', {
                            aliases: {
                                './logger': './lib/browser/logger',
                                './replicant': './lib/browser/replicant',
                                './config': './lib/browser/config'
                            },
                            verbose: false
                        }],
                        ['envify', {
                            _: 'purge',
                            browser: true
                        }],
                        'brfs',
                        istanbul
                    ],
                    ignore: [
                        './lib/server/index.js',
                        './lib/replicator.js',
                        './lib/util.js'
                    ]
                }
            }
        },
        watch: {
            stylesheets: {
                files: [
                    'lib/dashboard/src/dashboard.less',
                    'lib/dashboard/src/nodecg-defaults.less'
                ],
                tasks: ['less'],
                options: {
                    debounceDelay: 250
                }
            },
            scripts: {
                files: jshintFiles,
                tasks: ['jshint'],
                options: {
                    debounceDelay: 250
                }
            },
            clientScripts: {
                files: ['lib/api.js', 'lib/browser/*.js', '!lib/browser/index.js'],
                tasks: ['browserify'],
                options: {
                    debounceDelay: 250
                }
            },
            documentation: {
                files: [
                    'lib/**/*.js',
                    '!lib/browser/dist/*.js',
                    '!lib/browser/shims/*.js',
                    'tutorials/**/*',
                    'package.json',
                    'README.md'
                ],
                tasks: ['jsdoc'],
                options: {
                    debounceDelay: 250
                }
            }
        },
        jsdoc : {
            dist : {
                src: [
                    'lib/**/*.js',
                    '!lib/browser/dist/*.js',
                    '!lib/browser/shims/*.js',
                    'README.md'
                ],
                dest: 'docs',
                options: {
                    configure: '.jsdoc.json'
                }
            }
        },
        'gh-pages': {
            options: {
                base: 'docs',
                add: true
            },
            src: ['**']
        }
    };

    grunt.initConfig(gruntConfig);

    grunt.loadNpmTasks('grunt-contrib-less');
    grunt.loadNpmTasks('grunt-contrib-jshint');
    grunt.loadNpmTasks('grunt-browserify');
    grunt.loadNpmTasks('grunt-contrib-watch');
    grunt.loadNpmTasks('grunt-jsdoc');
    grunt.loadNpmTasks('grunt-gh-pages');

    grunt.registerTask('default', ['less', 'jshint', 'browserify', 'jsdoc']);
};<|MERGE_RESOLUTION|>--- conflicted
+++ resolved
@@ -10,16 +10,6 @@
         '!lib/browser/shims/*.js'
     ];
 
-<<<<<<< HEAD
-    var jshintFiles = [
-        'index.js',
-        'lib/**/*.js',
-        '!lib/browser/dist/*.js',
-        '!lib/browser/shims/*.js'
-    ];
-
-=======
->>>>>>> ea111541
     var browserifyFiles = ['lib/api.js'];
 
     var gruntConfig = {
