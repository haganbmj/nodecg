--- conflicted
+++ resolved
@@ -17,12 +17,9 @@
     "eonasdan-bootstrap-datetimepicker": "~3.1.3",
     "bootstrap-tagsinput": "~0.4.2",
     "seiyria-bootstrap-slider": "~4.0.8",
-<<<<<<< HEAD
+    "typeahead.js": "~0.10.5",
     "obs-remote": "nodecg/obs-remote-js#latest",
     "cryptojslib": "~3.1.2"
-=======
-    "typeahead.js": "~0.10.5"
->>>>>>> 0f6053e4
   },
   "license": "MIT",
   "private": true,
