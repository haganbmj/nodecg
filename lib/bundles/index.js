--- conflicted
+++ resolved
@@ -52,32 +52,6 @@
                         exports.remove(name);
                     }
                 });
-<<<<<<< HEAD
-
-                if (!bundleDiscovered) {
-                    log.info("[lib/bundle/index.js] %s's nodecg.json was not discovered, assuming the bundle has been deleted or moved", bundle.name);
-                    self.remove(bundle.name);
-                }
-            });
-
-            var promises = [];
-            discoveredBundles.forEach(function (bundle) {
-                promises.push(self.add(bundle));
-            });
-
-            Q.all(promises)
-                .then(function() {
-                    // I am calling self.all from within a self.all callback what is wrong with me
-                    return self.all();
-                })
-                .then(function(bundles) {
-                    self.emit('allLoaded', bundles);
-                });
-        })
-        .fail(function(e) {
-          log.error("[lib/bundle/index.js] Failed bundle DB init integrity scan", e.message);
-=======
->>>>>>> 0586b754
         });
 
         exports.emit('allLoaded', exports.all());
