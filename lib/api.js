--- conflicted
+++ resolved
@@ -240,13 +240,10 @@
     });
 };
 
-<<<<<<< HEAD
-=======
 /**
  * An object containing references to all Replicants that have been declared in this `window`, sorted by bundle.
  * E.g., `NodeCG.declaredReplicants.myBundle.myRep`
  */
->>>>>>> ea111541
 NodeCG.declaredReplicants = Replicant.declaredReplicants;
 
 NodeCG.Replicant = function(name, bundle, opts) {
