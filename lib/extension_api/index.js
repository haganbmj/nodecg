--- conflicted
+++ resolved
@@ -21,7 +21,7 @@
     io = server.getIO();
     var self = this;
 
-    io.sockets.on('connection', function onConnection(socket) {
+    io.on('connection', function onConnection(socket) {
         socket.on('message', function onMessage(data, cb) {
             log.trace("[%s] Socket %s sent a message (callback: %s):", self.bundleName, socket.id, data, Boolean(cb));
             var len = self._handlers.length;
@@ -108,11 +108,7 @@
         var existingHandler = this._handlers[i];
         if (messageName === existingHandler.messageName &&
             bundleName === existingHandler.bundleName) {
-<<<<<<< HEAD
-            log.error("[%s] Attempted to declare a duplicate 'listenFor' handler:", this.bundleName, bundleName, messageName);
-=======
             log.error("%s attempted to declare a duplicate 'listenFor' handler:", this.bundleName, bundleName, messageName);
->>>>>>> 0586b754
             return;
         }
     }
@@ -134,11 +130,7 @@
         this.bundleName, name, bundle, value);
 
     if (!name) {
-<<<<<<< HEAD
-        var msg = util.format("[%s] Attempted to declare an unnamed variable for bundle", this.bundleName, bundle);
-=======
         var msg = "Attempted to declare an unnamed variable for bundle " + bundle;
->>>>>>> 0586b754
         var e = new Error(msg);
         log.error(msg);
         throw e;
@@ -150,11 +142,7 @@
         var existingHandler = this._varHandlers[i];
         if (name === existingHandler.variableName &&
             bundle === existingHandler.bundleName) {
-<<<<<<< HEAD
-            log.error("[%s] Attempted to declare a duplicate synced var:", this.bundleName, bundle, name);
-=======
             log.error("%s attempted to declare a duplicate synced var:", this.bundleName, bundle, name);
->>>>>>> 0586b754
             return;
         }
     }
@@ -186,11 +174,7 @@
     var bundle = args.bundleName || this.bundleName;
 
     if (!name) {
-<<<<<<< HEAD
-        var msg = util.format("[%s] Attempted to destroy an unnamed variable for bundle", this.bundleName, bundle);
-=======
         var msg = "Attempted to destroy an unnamed variable for bundle " + bundle;
->>>>>>> 0586b754
         var e = new Error(msg);
         log.error(msg);
         throw e;
