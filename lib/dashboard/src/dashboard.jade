doctype html
html(lang='en')
    head
        meta(http-equiv='X-UA-Compatible', content='IE=edge; charset=UTF-8')
        meta(name='viewport', content='width=device-width', initial-scale=1)

        title NodeCG Dashboard

        //- import Polymer elements
        link(rel='import', href='/components/iron-flex-layout/classes/iron-flex-layout.html')
        link(rel='import', href='/components/iron-icon/iron-icon.html')
        link(rel='import', href='/components/iron-icons/communication-icons.html')
        link(rel='import', href='/components/iron-icons/image-icons.html')
        link(rel='import', href='/components/iron-icons/iron-icons.html')
        link(rel='import', href='/components/iron-image/iron-image.html')
        link(rel='import', href='/components/iron-pages/iron-pages.html')
        link(rel='import', href='/components/more-routing/more-routing.html')
        link(rel='import', href='/components/paper-button/paper-button.html')
        link(rel='import', href='/components/paper-card/paper-card.html')
        link(rel='import', href='/components/paper-drawer-panel/paper-drawer-panel.html')
        link(rel='import', href='/components/paper-dialog/paper-dialog.html')
        link(rel='import', href='/components/paper-dialog-scrollable/paper-dialog-scrollable.html')
        link(rel='import', href='/components/paper-header-panel/paper-header-panel.html')
        link(rel='import', href='/components/paper-icon-button/paper-icon-button.html')
        link(rel='import', href='/components/paper-item/paper-icon-item.html')
        link(rel='import', href='/components/paper-styles/paper-styles-classes.html')
        link(rel='import', href='/components/paper-styles/paper-styles.html')
        link(rel='import', href='/components/paper-toast/paper-toast.html')
        link(rel='import', href='/components/paper-toolbar/paper-toolbar.html')

        //- our custom dashboard elements
        link(rel='import', href='/dashboard/elements/ncg-dashboard-panel.html')
        link(rel='import', href='/dashboard/elements/ncg-dialog.html')
        link(rel='import', href='/dashboard/elements/ncg-single-instance.html')

        //- dashboard CSS
        link(rel='stylesheet', href='/dashboard/dashboard.css')
        link(rel='import', href='/dashboard/style/nodecg-styles.html')

        //- Web Component support
        script(src='/components/webcomponentsjs/webcomponents-lite.min.js')

        //- Polyfills and Shims
        script(src='/components/observe-shim/lib/observe-shim.js')
        script(src='/shims/WeakMap.js')

        //- make the global config available
        script(type='text/javascript').
            window.ncgConfig = !{ JSON.stringify(ncgConfig) };

<<<<<<< HEAD
    body
        .navbar.navbar-inverse.navbar-fixed-top(role='navigation')
            .container
                .navbar-header
                    // Remove this conditional if we ever have nav links that are visible when login is disabled
                    if ncgConfig.login.enabled
                        button.navbar-toggle.collapsed(type="button" data-toggle="collapse" data-target="#navcollapse")
                            span.sr-only Toggle navigation
                            span.icon-bar
                            span.icon-bar
                            span.icon-bar
                    a.navbar-brand(href='#')
                        img(src="/dashboard/img/navbar-logo.png" alt="NodeCG dashboard" title="NodeCG dashboard")

                #navcollapse.collapse.navbar-collapse
                    ul.nav.navbar-nav
                        if ncgConfig.login.enabled
                            li
                                a(href="#" title="View key" data-toggle="modal" data-target="#viewKey")
                                    i.fa.fa-key
                                    |  View Key
                    ul.nav.navbar-nav.navbar-right
                        if ncgConfig.login.enabled
                            li
                                a(href="/logout" title="Sign out")
                                    i.fa.fa-sign-out
                                    |  Sign out


        //- Alert container element for socket disconnects/errors/reconnects
        .container
            #socketStatus

        //- Spacer
        p

        //- Add "view key" modal if config is enabled
        if ncgConfig.login.enabled
            include ./includes/view_key_modal.jade

        //- Polyfills and Shims
        script(src='/components/observe-shim/lib/observe-shim.js')
        script(src='/shims/WeakMap.js')

        //- Core JavaScript
        script(src='/components/jquery/dist/jquery.min.js')
        script(src='/components/jquery-cookie/jquery.cookie.js')
        script(src='/components/bootstrap/dist/js/bootstrap.min.js')
        script(src='/components/bootstrap/js/tooltip.js')
        script(src='/components/bootstrap/js/popover.js')
        script(src='/components/draggabilly/dist/draggabilly.pkgd.min.js')
        script(src='/components/packery/dist/packery.pkgd.min.js')
        script(src='/components/imagesloaded/imagesloaded.pkgd.min.js')
        script(src='/components/bootstrap-tagsinput/dist/bootstrap-tagsinput.min.js')
        script(src='/components/seiyria-bootstrap-slider/dist/bootstrap-slider.min.js')
        link(href="/components/polymer/polymer.html" rel="import")

        if ncgConfig.login.enabled
            script(src='/components/zeroclipboard/dist/ZeroClipboard.min.js')
            script(src='/dashboard/key.js')

        //- Firefox doesn't support native WebCrypto yet >:(
        script(src='/components/cryptojslib/components/core-min.js')
        script(src='/components/cryptojslib/components/sha256-min.js')
        script(src='/components/cryptojslib/components/enc-base64-min.js')
        script(src='/components/obs-remote/dist/obs-remote.min.js')

        //- Twitch JS SDK isn't on bower ¯\_(ツ)_/¯
        script(src='/dashboard/twitch.min.js')
=======
        //- make the API available
        script(src='/nodecg-api.js')
>>>>>>> ea111541

        //- initialize the socket
        script(src='/components/cookies-js/dist/cookies.min.js')
        script(src='/components/cn-jsurl/url.min.js')
        script(src='/socket.io/socket.io.js')
        script(type='text/javascript').
            var url = new Url;
            window.token = url.query.key || Cookies.get('socketToken');
            if (window.token) {
                window.socket = io.connect('//' + window.ncgConfig.baseURL + '/', {
                    query: 'token=' + window.token
                });
            } else {
                window.socket = io.connect('//' + window.ncgConfig.baseURL + '/');
            }

        //- custom styles for Polymer
        style(is='custom-style').
            * {
                --default-primary-color: #00bebe;
            }

        //- Set up app routing
        more-routing-config(driver='hash')
        more-route(name='graphics', path='/graphics')
        more-route(name='settings', path='/settings')
        more-route(name='dashboard', path='/')

    body.fullbleed.vertical.layout
        paper-drawer-panel(force-narrow)
            paper-header-panel(drawer)
                paper-toolbar#ncg-drawer-toolbar
                    paper-icon-button(icon='menu', paper-drawer-toggle)
                    span.title
                        iron-image.logo(src='/dashboard/img/navbar-logo.png' style='width:83px; height:28px;'
                        sizing='contain' alt='NodeCG Menu' title='NodeCG Menu')
                more-route-selector
                    iron-selector.ncg-drawer-group(role='list')
                        paper-icon-item(route='/')
                            iron-icon(icon='dashboard', item-icon)
                            | Dashboard
                        paper-icon-item(route='/graphics')
                            iron-icon(icon='visibility', item-icon)
                            | Graphics
                        paper-icon-item(route='/settings')
                            iron-icon(icon='settings', item-icon)
                            | Settings
            paper-header-panel(main)
                paper-toolbar#ncg-main-toolbar
                    paper-icon-button(icon='menu', paper-drawer-toggle)
                    more-route-selector.title
                        iron-selector#ncg-title-selector
                            span(route='/') Dashboard
                            span(route='/graphics') Graphics
                            span(route='/settings') Settings
                    if ncgConfig.login.enabled
                        paper-icon-button.paper-font-button#logout(icon='exit-to-app', alt='Sign Out')
                more-route-selector
                    iron-pages#ncg-pages.layout.vertical
                        section.flex.layout.vertical.center(route='/graphics')
                            include graphics.jade
                        section.flex.layout.vertical.center(route='/settings')
                            include settings.jade
                        section.flex(route='/')
                            #panels
                                each bundle in bundles
                                    each panel in bundle.dashboard.panels
                                        if !panel.dialog
                                            ncg-dashboard-panel(class='dashboard-panel width-' + panel.width,
                                            display-title=panel.title,id=bundle.name + '_' + panel.name,
                                            bundle=bundle.name, panel=panel.name,header-color=panel.headerColor)
                                                iframe(src='/panel/#{bundle.name}/#{panel.name}',frameborder='0',
                                                scrolling='no', style='width: 100%')
        #dialogs
            each bundle in bundles
                each panel in bundle.dashboard.panels
                    if panel.dialog
                        ncg-dialog(class='dashboard-panel width-' + panel.width, with-backdrop,
                        id=bundle.name + '_' + panel.name, bundle=bundle.name, panel=panel.name)
                            h2=panel.title
                            paper-dialog-scrollable
                                iframe(src='/panel/#{bundle.name}/#{panel.name}',frameborder='0',
                                scrolling='no', style='width: 100%')
                            if panel.dialogButtons
                                div.buttons
                                    each button in panel.dialogButtons
                                        if button.type === 'confirm'
                                            paper-button(dialog-confirm)=button.name
                                        else if button.type === 'dismiss'
                                            paper-button(dialog-dismiss)=button.name
                                        else
                                            paper-button=button.name
        //- Used by packery to establish the width of the columns
        #grid-sizer(class="width-1")

        paper-toast.paper-font-body1#toast

        //- other dashboard scripts
        script(src='/components/draggabilly/dist/draggabilly.pkgd.min.js')
        script(src='/components/iframe-resizer/js/iframeResizer.min.js')
        script(src='/components/imagesloaded/imagesloaded.pkgd.min.js')
        script(src='/components/js-throttle-debounce/build/js-throttle-debounce.min.js')
        script(src='/components/packery/dist/packery.pkgd.min.js')
        script(src='/components/zeroclipboard/dist/ZeroClipboard.min.js')
        script(src='/dashboard/panel_packery.js')
        script(src='/dashboard/dashboard.js')
        script(src='/dashboard/single_instances.js')<|MERGE_RESOLUTION|>--- conflicted
+++ resolved
@@ -48,80 +48,8 @@
         script(type='text/javascript').
             window.ncgConfig = !{ JSON.stringify(ncgConfig) };
 
-<<<<<<< HEAD
-    body
-        .navbar.navbar-inverse.navbar-fixed-top(role='navigation')
-            .container
-                .navbar-header
-                    // Remove this conditional if we ever have nav links that are visible when login is disabled
-                    if ncgConfig.login.enabled
-                        button.navbar-toggle.collapsed(type="button" data-toggle="collapse" data-target="#navcollapse")
-                            span.sr-only Toggle navigation
-                            span.icon-bar
-                            span.icon-bar
-                            span.icon-bar
-                    a.navbar-brand(href='#')
-                        img(src="/dashboard/img/navbar-logo.png" alt="NodeCG dashboard" title="NodeCG dashboard")
-
-                #navcollapse.collapse.navbar-collapse
-                    ul.nav.navbar-nav
-                        if ncgConfig.login.enabled
-                            li
-                                a(href="#" title="View key" data-toggle="modal" data-target="#viewKey")
-                                    i.fa.fa-key
-                                    |  View Key
-                    ul.nav.navbar-nav.navbar-right
-                        if ncgConfig.login.enabled
-                            li
-                                a(href="/logout" title="Sign out")
-                                    i.fa.fa-sign-out
-                                    |  Sign out
-
-
-        //- Alert container element for socket disconnects/errors/reconnects
-        .container
-            #socketStatus
-
-        //- Spacer
-        p
-
-        //- Add "view key" modal if config is enabled
-        if ncgConfig.login.enabled
-            include ./includes/view_key_modal.jade
-
-        //- Polyfills and Shims
-        script(src='/components/observe-shim/lib/observe-shim.js')
-        script(src='/shims/WeakMap.js')
-
-        //- Core JavaScript
-        script(src='/components/jquery/dist/jquery.min.js')
-        script(src='/components/jquery-cookie/jquery.cookie.js')
-        script(src='/components/bootstrap/dist/js/bootstrap.min.js')
-        script(src='/components/bootstrap/js/tooltip.js')
-        script(src='/components/bootstrap/js/popover.js')
-        script(src='/components/draggabilly/dist/draggabilly.pkgd.min.js')
-        script(src='/components/packery/dist/packery.pkgd.min.js')
-        script(src='/components/imagesloaded/imagesloaded.pkgd.min.js')
-        script(src='/components/bootstrap-tagsinput/dist/bootstrap-tagsinput.min.js')
-        script(src='/components/seiyria-bootstrap-slider/dist/bootstrap-slider.min.js')
-        link(href="/components/polymer/polymer.html" rel="import")
-
-        if ncgConfig.login.enabled
-            script(src='/components/zeroclipboard/dist/ZeroClipboard.min.js')
-            script(src='/dashboard/key.js')
-
-        //- Firefox doesn't support native WebCrypto yet >:(
-        script(src='/components/cryptojslib/components/core-min.js')
-        script(src='/components/cryptojslib/components/sha256-min.js')
-        script(src='/components/cryptojslib/components/enc-base64-min.js')
-        script(src='/components/obs-remote/dist/obs-remote.min.js')
-
-        //- Twitch JS SDK isn't on bower ¯\_(ツ)_/¯
-        script(src='/dashboard/twitch.min.js')
-=======
         //- make the API available
         script(src='/nodecg-api.js')
->>>>>>> ea111541
 
         //- initialize the socket
         script(src='/components/cookies-js/dist/cookies.min.js')
