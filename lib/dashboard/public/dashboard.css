body {
  padding-top: 50px;
}
textarea {
  max-width: 100%;
}
@media (min-width: 768px) {
  .container {
    width: 592px;
  }
}
@media (min-width: 992px) {
  .container {
    width: 880px;
  }
}
@media (min-width: 1200px) {
  .container {
    width: 1168px;
  }
}
.dashboard-panels {
  padding-bottom: 32px;
}
.panel {
  margin-bottom: 0;
}
.panel-title {
  display: inline-block;
}
.panel-heading {
  cursor: move;
}
.panel-heading .fa {
  float: right;
  font-size: 21px;
}
.panel-heading .popover {
  left: auto !important;
  right: 0;
  /* bootstrap really wants to add a left value for whatever reason */
  margin-left: 8px !important;
  margin-right: 8px !important;
}
.panel-heading .popover .arrow {
  left: auto;
  right: 31px;
}
.panel-heading .popover-content {
  overflow-wrap: break-word;
}
.panel-icon {
  width: 20px;
  text-align: center;
}
.panel-info {
  width: auto !important;
  height: 21px !important;
  float: right;
  margin-right: 4px;
}
.panel-info .fa {
  font-size: 16px;
  margin-top: -1px;
}
.ncg-btn-group .btn-group.btn-group-justified {
  padding-top: 2px;
  padding-bottom: 2px;
}
.ncg-btn-group .btn-group.btn-group-justified:first-child {
  padding-top: 0;
}
.ncg-btn-group .btn-group.btn-group-justified:last-child {
  padding-bottom: 0;
}
.ncg-btn-group .btn-group.btn-group-justified .btn-group {
  padding-left: 2px;
  padding-right: 2px;
}
.ncg-btn-group .btn-group.btn-group-justified .btn-group:first-child {
  padding-left: 0;
}
.ncg-btn-group .btn-group.btn-group-justified .btn-group:last-child {
  padding-right: 0;
}
.ncg-btn-group .btn-group.btn-group-justified.no-padding .btn-group {
  padding-left: 0;
  padding-right: 0;
}
.ncg-btn-group.no-padding .btn-group.btn-group-justified {
  padding-top: 0;
  padding-bottom: 0;
}
.ncg-label {
  font-size: 12px;
  font-weight: 700;
  color: #959595;
  text-transform: uppercase;
  letter-spacing: 1px;
  margin-top: 8px;
}
.panel-span-1 {
  width: 128px;
}
.panel-span-2 {
  width: 272px;
}
.panel-span-3 {
  width: 416px;
}
.panel-span-4 {
  width: 560px;
}
.panel-span-5 {
  width: 704px;
}
.panel-span-6 {
  width: 848px;
}
.panel-span-7 {
  width: 992px;
}
.panel-span-8 {
  width: 1136px;
}
.btn-file {
  position: relative;
  overflow: hidden;
}
.btn-file input[type=file] {
  position: absolute;
  top: 0;
  right: 0;
  min-width: 100%;
  min-height: 100%;
  font-size: 100px;
  text-align: right;
  filter: alpha(opacity=0);
  opacity: 0;
  outline: none;
  background: white;
  cursor: inherit;
  display: block;
}
#socketStatus .alert {
  margin-bottom: 6px;
}
.navbar-inverse .navbar-nav > li > a:hover,
.navbar-inverse .navbar-nav > li > a:focus {
  background-color: #009999;
}
.navbar-inverse {
  background-color: #00bebe;
}
.navbar-brand {
  padding: 8px 15px;
}
<<<<<<< HEAD
.navbar {
  box-shadow: 0 1px 3px 0 rgba(0, 0, 0, 0.4);
=======
.navbar-inverse .navbar-collapse,
.navbar-inverse .navbar-form {
  border-color: #00bebe;
}
.noselect {
  -webkit-touch-callout: none;
  -webkit-user-select: none;
  -khtml-user-select: none;
  -moz-user-select: none;
  -ms-user-select: none;
  user-select: none;
>>>>>>> 8f769263
}<|MERGE_RESOLUTION|>--- conflicted
+++ resolved
@@ -1,174 +1,169 @@
-body {
-  padding-top: 50px;
-}
-textarea {
-  max-width: 100%;
-}
-@media (min-width: 768px) {
-  .container {
-    width: 592px;
-  }
-}
-@media (min-width: 992px) {
-  .container {
-    width: 880px;
-  }
-}
-@media (min-width: 1200px) {
-  .container {
-    width: 1168px;
-  }
-}
-.dashboard-panels {
-  padding-bottom: 32px;
-}
-.panel {
-  margin-bottom: 0;
-}
-.panel-title {
-  display: inline-block;
-}
-.panel-heading {
-  cursor: move;
-}
-.panel-heading .fa {
-  float: right;
-  font-size: 21px;
-}
-.panel-heading .popover {
-  left: auto !important;
-  right: 0;
-  /* bootstrap really wants to add a left value for whatever reason */
-  margin-left: 8px !important;
-  margin-right: 8px !important;
-}
-.panel-heading .popover .arrow {
-  left: auto;
-  right: 31px;
-}
-.panel-heading .popover-content {
-  overflow-wrap: break-word;
-}
-.panel-icon {
-  width: 20px;
-  text-align: center;
-}
-.panel-info {
-  width: auto !important;
-  height: 21px !important;
-  float: right;
-  margin-right: 4px;
-}
-.panel-info .fa {
-  font-size: 16px;
-  margin-top: -1px;
-}
-.ncg-btn-group .btn-group.btn-group-justified {
-  padding-top: 2px;
-  padding-bottom: 2px;
-}
-.ncg-btn-group .btn-group.btn-group-justified:first-child {
-  padding-top: 0;
-}
-.ncg-btn-group .btn-group.btn-group-justified:last-child {
-  padding-bottom: 0;
-}
-.ncg-btn-group .btn-group.btn-group-justified .btn-group {
-  padding-left: 2px;
-  padding-right: 2px;
-}
-.ncg-btn-group .btn-group.btn-group-justified .btn-group:first-child {
-  padding-left: 0;
-}
-.ncg-btn-group .btn-group.btn-group-justified .btn-group:last-child {
-  padding-right: 0;
-}
-.ncg-btn-group .btn-group.btn-group-justified.no-padding .btn-group {
-  padding-left: 0;
-  padding-right: 0;
-}
-.ncg-btn-group.no-padding .btn-group.btn-group-justified {
-  padding-top: 0;
-  padding-bottom: 0;
-}
-.ncg-label {
-  font-size: 12px;
-  font-weight: 700;
-  color: #959595;
-  text-transform: uppercase;
-  letter-spacing: 1px;
-  margin-top: 8px;
-}
-.panel-span-1 {
-  width: 128px;
-}
-.panel-span-2 {
-  width: 272px;
-}
-.panel-span-3 {
-  width: 416px;
-}
-.panel-span-4 {
-  width: 560px;
-}
-.panel-span-5 {
-  width: 704px;
-}
-.panel-span-6 {
-  width: 848px;
-}
-.panel-span-7 {
-  width: 992px;
-}
-.panel-span-8 {
-  width: 1136px;
-}
-.btn-file {
-  position: relative;
-  overflow: hidden;
-}
-.btn-file input[type=file] {
-  position: absolute;
-  top: 0;
-  right: 0;
-  min-width: 100%;
-  min-height: 100%;
-  font-size: 100px;
-  text-align: right;
-  filter: alpha(opacity=0);
-  opacity: 0;
-  outline: none;
-  background: white;
-  cursor: inherit;
-  display: block;
-}
-#socketStatus .alert {
-  margin-bottom: 6px;
-}
-.navbar-inverse .navbar-nav > li > a:hover,
-.navbar-inverse .navbar-nav > li > a:focus {
-  background-color: #009999;
-}
-.navbar-inverse {
-  background-color: #00bebe;
-}
-.navbar-brand {
-  padding: 8px 15px;
-}
-<<<<<<< HEAD
-.navbar {
-  box-shadow: 0 1px 3px 0 rgba(0, 0, 0, 0.4);
-=======
-.navbar-inverse .navbar-collapse,
-.navbar-inverse .navbar-form {
-  border-color: #00bebe;
-}
-.noselect {
-  -webkit-touch-callout: none;
-  -webkit-user-select: none;
-  -khtml-user-select: none;
-  -moz-user-select: none;
-  -ms-user-select: none;
-  user-select: none;
->>>>>>> 8f769263
-}+body {
+  padding-top: 50px;
+}
+textarea {
+  max-width: 100%;
+}
+@media (min-width: 768px) {
+  .container {
+    width: 592px;
+  }
+}
+@media (min-width: 992px) {
+  .container {
+    width: 880px;
+  }
+}
+@media (min-width: 1200px) {
+  .container {
+    width: 1168px;
+  }
+}
+.dashboard-panels {
+  padding-bottom: 32px;
+}
+.panel {
+  margin-bottom: 0;
+}
+.panel-title {
+  display: inline-block;
+}
+.panel-heading {
+  cursor: move;
+}
+.panel-heading .fa {
+  float: right;
+  font-size: 21px;
+}
+.panel-heading .popover {
+  left: auto !important;
+  right: 0;
+  /* bootstrap really wants to add a left value for whatever reason */
+  margin-left: 8px !important;
+  margin-right: 8px !important;
+}
+.panel-heading .popover .arrow {
+  left: auto;
+  right: 31px;
+}
+.panel-heading .popover-content {
+  overflow-wrap: break-word;
+}
+.panel-icon {
+  width: 20px;
+  text-align: center;
+}
+.panel-info {
+  width: auto !important;
+  height: 21px !important;
+  float: right;
+  margin-right: 4px;
+}
+.panel-info .fa {
+  font-size: 16px;
+  margin-top: -1px;
+}
+.ncg-btn-group .btn-group.btn-group-justified {
+  padding-top: 2px;
+  padding-bottom: 2px;
+}
+.ncg-btn-group .btn-group.btn-group-justified:first-child {
+  padding-top: 0;
+}
+.ncg-btn-group .btn-group.btn-group-justified:last-child {
+  padding-bottom: 0;
+}
+.ncg-btn-group .btn-group.btn-group-justified .btn-group {
+  padding-left: 2px;
+  padding-right: 2px;
+}
+.ncg-btn-group .btn-group.btn-group-justified .btn-group:first-child {
+  padding-left: 0;
+}
+.ncg-btn-group .btn-group.btn-group-justified .btn-group:last-child {
+  padding-right: 0;
+}
+.ncg-btn-group .btn-group.btn-group-justified.no-padding .btn-group {
+  padding-left: 0;
+  padding-right: 0;
+}
+.ncg-btn-group.no-padding .btn-group.btn-group-justified {
+  padding-top: 0;
+  padding-bottom: 0;
+}
+.ncg-label {
+  font-size: 12px;
+  font-weight: 700;
+  color: #959595;
+  text-transform: uppercase;
+  letter-spacing: 1px;
+  margin-top: 8px;
+}
+.panel-span-1 {
+  width: 128px;
+}
+.panel-span-2 {
+  width: 272px;
+}
+.panel-span-3 {
+  width: 416px;
+}
+.panel-span-4 {
+  width: 560px;
+}
+.panel-span-5 {
+  width: 704px;
+}
+.panel-span-6 {
+  width: 848px;
+}
+.panel-span-7 {
+  width: 992px;
+}
+.panel-span-8 {
+  width: 1136px;
+}
+.btn-file {
+  position: relative;
+  overflow: hidden;
+}
+.btn-file input[type=file] {
+  position: absolute;
+  top: 0;
+  right: 0;
+  min-width: 100%;
+  min-height: 100%;
+  font-size: 100px;
+  text-align: right;
+  filter: alpha(opacity=0);
+  opacity: 0;
+  outline: none;
+  background: white;
+  cursor: inherit;
+  display: block;
+}
+#socketStatus .alert {
+  margin-bottom: 6px;
+}
+.navbar-inverse .navbar-nav > li > a:hover,
+.navbar-inverse .navbar-nav > li > a:focus {
+  background-color: #009999;
+}
+.navbar-inverse {
+  background-color: #00bebe;
+}
+.navbar-brand {
+  padding: 8px 15px;
+}
+.navbar-inverse .navbar-collapse,
+.navbar-inverse .navbar-form {
+  border-color: #00bebe;
+}
+.noselect {
+  -webkit-touch-callout: none;
+  -webkit-user-select: none;
+  -khtml-user-select: none;
+  -moz-user-select: none;
+  -ms-user-select: none;
+  user-select: none;
+}