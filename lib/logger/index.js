--- conflicted
+++ resolved
@@ -1,14 +1,10 @@
 'use strict';
 
-<<<<<<< HEAD
-var config = require('../config').config,
-=======
 var configHelper = require('../config'),
     config = configHelper.getConfig(),
     _baseDir = configHelper.getBaseDirectory(),
     fs = require('fs.extra'),
     path = require('path'),
->>>>>>> 0586b754
     winston = require('winston');
 
 var transports = [];
@@ -36,25 +32,6 @@
     }));
 }
 
-<<<<<<< HEAD
-module.exports = new (winston.Logger)({
-    transports: transports,
-    levels: {
-        trace: 0,
-        debug: 1,
-        info: 2,
-        warn: 3,
-        error: 4
-    },
-    colors: {
-        trace: 'green',
-        debug: 'blue',
-        info: 'white',
-        warn: 'yellow',
-        error: 'red'
-    }
-});
-=======
 winston.addColors({
     trace: 'green',
     debug: 'cyan',
@@ -107,5 +84,4 @@
     };
 
     return logger;
-};
->>>>>>> 0586b754
+};