--- conflicted
+++ resolved
@@ -37,19 +37,6 @@
     app.use(login);
 }
 
-<<<<<<< HEAD
-var viewSetupScript =
-    '<script src="/socket.io/socket.io.js"></script>\r\n' +
-    '<script src="/js/obsApi.js"></script>script>/r/n' +
-    '<script>window.__ncg__packagename__ = \'PACKAGENAME\';</script>' +
-    '<script src="/nodecg.js"></script>';
-
-app.all('*', function(req, res, next) {
-  res.header('Access-Control-Allow-Origin', '*');
-  res.header('Access-Control-Allow-Methods', 'PUT, GET, POST, DELETE, OPTIONS');
-  res.header('Access-Control-Allow-Headers', 'Content-Type');
-  next();
-=======
 log.trace("[server.js] Starting dashboard lib");
 var dashboard = require('./lib/dashboard');
 app.use(dashboard);
@@ -90,7 +77,6 @@
             log.error("[server.js] Couldn't load extension %s for %s. Skipping", bundle.extension.path, bundle.name);
         }
     });
->>>>>>> f807d7b6
 });
 
 io.set('log level', 1); // reduce logging
